--- conflicted
+++ resolved
@@ -1,132 +1,123 @@
-<#
-.SYNOPSIS
-    Installation Script for the Hyper-V / WSL2 Network Fix for Developers
-
-.DESCRIPTION
-    Linux developers who choose (or are forced) to use Windows will benefit greatly
-    from the use the the Windows Subsystem for Linux, and the Hyper-V virtualization
-    engine.  Unfortunately, these tools often run into problems with corporate use of
-    private network ranges, especially when the developer using the system roams
-    between remote and on-site work, or needs a VPN connection.
-
-    The problem is that Hyper-V selects private network ranges for internal use based
-    on the networks that it can "see" when the system starts up.  If the private networks
-    in use change after startup, there may be a network collision.  Networking inside
-    the Hyper-V and WSL VMs then fail, and sometimes general networking on the host
-    Windows system deteriorates as well.  Microsoft does not appear to be interested in
-    fixing this common problem.
-
-    This tool will install a Loopback network adapter and startup and shutdown scripts
-    that are designed to "trick" the Hyper-V (and WSL) network collision avoidance
-    algorithm into using a network range of our choosing that we know will not collide
-    with our corporate internal private networks.
-#>
-[CmdletBinding()]
-param (
-    # Name of the dummy adapter that will be created.
-    # Only testing this for WSL at present... will need to re-install Hyper-V to validate.
-    [Parameter()]
-    [ValidateSet("WSL", "Hyper-V")]
-    [string]
-    $NetworkType = "WSL",
-
-    <#
-      The IP address to be used on the interface created for WSL/Hyper-V.  This will serve
-      as the gateway address for the new virtual network. Examples:
-      - 192.168.100.1 (Default) - A class C private network that is unlikely to collide with most home networks.
-      - 172.16.100.1 - A class B private network, which might collide with a corporate network.
-      - 10.100.100.1 - A class A private network, less likely to collide with a corporate network, but it could!
-    #>
-    [Parameter()]
-    [IPaddress]
-    $GatewayAddress = "192.168.100.1",
-
-    <#
-      The network address, in CIDR notation, to be assigned to the new virtual network.
-      See: <https://docs.netgate.com/pfsense/en/latest/network/cidr.html>
-      The default is 192.168.100.0/24.
-    #>
-    [Parameter()]
-    [string]
-    $NetworkAddress = "192.168.100.0/24",
-
-<<<<<<< HEAD
-    <# Target directory for the startup/shutdown scripts.  Default is a "$NetworkType-Network-Fix" 
-=======
-    <# Target directory for the startup/shutdown scripts.  Default is a "Hyper-V-Fix"
->>>>>>> 1faa6f8d
-    directory under your user profile. #>
-    [Parameter()]
-    [string]
-    $ScriptDestination = (Join-Path -Path $env:USERPROFILE -ChildPath "$NetworkType-Network-Fix")
-)
-
-# Establish current path and logging:
-$CurrentPath = Split-Path  $script:MyInvocation.MyCommand.Path -Parent
-Import-Module (Join-Path -Path $CurrentPath -ChildPath "\scripts\OutConsoleAndLog.psm1") -ea Stop
-$global:GlobalLog = (Join-Path -Path $CurrentPath -ChildPath "Install-Deterministric-$NetworkType-Network.log")
-if (Test-Path $GlobalLog) { Remove-Item -Path $GlobalLog -Force -Confirm:$false }
-
-<<<<<<< HEAD
-Out-ConsoleAndLog "Starting installation of the $NetworkType Network Fix." 
-Out-ConsoleAndLog "These messages will be logged to: $GlobalLog" 
-=======
-Out-ConsoleAndLog "Starting installation of the Hyper-V Developer Fix."
-Out-ConsoleAndLog "These messages will be logged to: $GlobalLog"
->>>>>>> 1faa6f8d
-
-# The installer will create the tasks to run under the account of the user running this
-# installer script.  You could force installation for a specific user by changing these
-# variables, but the target user /has to/ have a working WSL instance to launch at login.
-# This scenario has not been tested, so it will remain a "constant" in the script for now.
-# Both the user name (in DomainName\UserName) and SID are required:
-$UserName = [System.Security.Principal.WindowsIdentity]::GetCurrent().Name
-$UserSID = ([System.Security.Principal.WindowsIdentity]::GetCurrent()).User.Value
-Out-ConsoleAndLog "Generated Tasks will be run as $UserName with SID: $UserSID"
-
-#region Copy scripts to current user profile
-    Out-ConsoleAndLog "Scripts will be copied to directory: $ScriptDestination"
-    if (-not (Test-Path $ScriptDestination )) {
-        Out-ConsoleAndLog "Creating script directory..."
-        New-Item -ItemType Directory -Path $ScriptDestination -ea Stop -Force | Out-Null
-    }
-    #Write-Host "CurrentPath is: $CurrentPath"
-    $ScriptSource = Join-Path -Path $CurrentPath -ChildPath scripts
-    #Write-Host "ScriptSource is: $ScriptSource"
-    Out-ConsoleAndLog "Copying scripts into place..."
-    Copy-Item -Path (Join-Path -Path $ScriptSource -ChildPath "*.ps*1").ToString() `
-        -Destination $ScriptDestination -Force -Confirm:$false -ea Stop
-#endregion
-
-#region Create Scheduled Tasks
-    $TaskSource = Join-Path -Path $CurrentPath -ChildPath tasks
-    $TaskStage = Join-Path -Path $env:TEMP -ChildPath "$NetworkType-tasks"
-    Out-ConsoleAndLog "Staging task definitions to: $TaskStage"
-    if (-not (Test-Path $TaskStage)) {
-        Out-ConsoleAndLog "Creating staging directory: '$TaskStage'..."
-        New-Item -ItemType Directory -Path $TaskStage -Force -ea Stop | Out-Null
-    }
-    # Read the content of our scheduled task templates from the source,
-    # Update the templates with local user data, and write to the $env:temp directory.
-    Out-ConsoleAndLog "Updating the staged task definitions:"
-    Get-ChildItem -Path $TaskSource | ForEach-Object {
-        #Write-Host ("Working on source file: " + $_.FullName);
-        $Leaf = $_.Name;
-        Get-Content $_.FullName |
-            ForEach-Object { $_ -replace "USER_ID", $UserName } |
-            ForEach-Object { $_ -replace "USER_SID", $UserSID } |
-            ForEach-Object { $_ -replace "STARTUP_SCRIPT_PATH", $ScriptDestination } |
-            ForEach-Object { $_ -replace "NETWORK_TYPE", $NetworkType } |
-            ForEach-Object { $_ -replace "IP_ADDRESS", $GatewayAddress } |
-            ForEach-Object { $_ -replace "NETWORK_ADDRESS", $NetworkAddress } |
-            Set-Content -Path (Join-Path -Path $TaskStage -ChildPath $Leaf) -Force -Confirm:$false -ea Stop;
-    }
-    # Register the login actions task
-    Out-ConsoleAndLog "Registering the startup/login task..."
-    $SourceFile = Join-Path -Path $TaskStage -ChildPath login-task.xml -Resolve
-    Register-ScheduledTask -Xml (Get-Content $SourceFile | Out-String) `
-        -TaskName "$NetworkType Fix Task - On Startup" -Force -ea Stop | Out-Null
-    # Remove-Item -Recurse -Path $TaskStage -Force
-#endregion
-
+<#
+.SYNOPSIS
+    Installation Script for the Hyper-V / WSL2 Network Fix for Developers
+
+.DESCRIPTION
+    Linux developers who choose (or are forced) to use Windows will benefit greatly
+    from the use the the Windows Subsystem for Linux, and the Hyper-V virtualization
+    engine.  Unfortunately, these tools often run into problems with corporate use of
+    private network ranges, especially when the developer using the system roams
+    between remote and on-site work, or needs a VPN connection.
+
+    The problem is that Hyper-V selects private network ranges for internal use based
+    on the networks that it can "see" when the system starts up.  If the private networks
+    in use change after startup, there may be a network collision.  Networking inside
+    the Hyper-V and WSL VMs then fail, and sometimes general networking on the host
+    Windows system deteriorates as well.  Microsoft does not appear to be interested in
+    fixing this common problem.
+
+    This tool will install a Loopback network adapter and startup and shutdown scripts
+    that are designed to "trick" the Hyper-V (and WSL) network collision avoidance
+    algorithm into using a network range of our choosing that we know will not collide
+    with our corporate internal private networks.
+#>
+[CmdletBinding()]
+param (
+    # Name of the dummy adapter that will be created.
+    # Only testing this for WSL at present... will need to re-install Hyper-V to validate.
+    [Parameter()]
+    [ValidateSet("WSL", "Hyper-V")]
+    [string]
+    $NetworkType = "WSL",
+
+    <#
+      The IP address to be used on the interface created for WSL/Hyper-V.  This will serve
+      as the gateway address for the new virtual network. Examples:
+      - 192.168.100.1 (Default) - A class C private network that is unlikely to collide with most home networks.
+      - 172.16.100.1 - A class B private network, which might collide with a corporate network.
+      - 10.100.100.1 - A class A private network, less likely to collide with a corporate network, but it could!
+    #>
+    [Parameter()]
+    [IPaddress]
+    $GatewayAddress = "192.168.100.1",
+
+    <#
+      The network address, in CIDR notation, to be assigned to the new virtual network.
+      See: <https://docs.netgate.com/pfsense/en/latest/network/cidr.html>
+      The default is 192.168.100.0/24.
+    #>
+    [Parameter()]
+    [string]
+    $NetworkAddress = "192.168.100.0/24",
+
+    <# Target directory for the startup/shutdown scripts.  Default is "$NetworkType-Network-Fix" 
+    directory under your user profile. #>
+    [Parameter()]
+    [string]
+    $ScriptDestination = (Join-Path -Path $env:USERPROFILE -ChildPath "$NetworkType-Network-Fix")
+)
+
+# Establish current path and logging:
+$CurrentPath = Split-Path  $script:MyInvocation.MyCommand.Path -Parent
+Import-Module (Join-Path -Path $CurrentPath -ChildPath "\scripts\OutConsoleAndLog.psm1") -ea Stop
+$global:GlobalLog = (Join-Path -Path $CurrentPath -ChildPath "Install-Deterministric-$NetworkType-Network.log")
+if (Test-Path $GlobalLog) { Remove-Item -Path $GlobalLog -Force -Confirm:$false }
+
+Out-ConsoleAndLog "Starting installation of the $NetworkType Network Fix." 
+Out-ConsoleAndLog "These messages will be logged to: $GlobalLog" 
+
+# The installer will create the tasks to run under the account of the user running this
+# installer script.  You could force installation for a specific user by changing these
+# variables, but the target user /has to/ have a working WSL instance to launch at login.
+# This scenario has not been tested, so it will remain a "constant" in the script for now.
+# Both the user name (in DomainName\UserName) and SID are required:
+$UserName = [System.Security.Principal.WindowsIdentity]::GetCurrent().Name
+$UserSID = ([System.Security.Principal.WindowsIdentity]::GetCurrent()).User.Value
+Out-ConsoleAndLog "Generated Tasks will be run as $UserName with SID: $UserSID"
+
+#region Copy scripts to current user profile
+    Out-ConsoleAndLog "Scripts will be copied to directory: $ScriptDestination"
+    if (-not (Test-Path $ScriptDestination )) {
+        Out-ConsoleAndLog "Creating script directory..."
+        New-Item -ItemType Directory -Path $ScriptDestination -ea Stop -Force | Out-Null
+    }
+    #Write-Host "CurrentPath is: $CurrentPath"
+    $ScriptSource = Join-Path -Path $CurrentPath -ChildPath scripts
+    #Write-Host "ScriptSource is: $ScriptSource"
+    Out-ConsoleAndLog "Copying scripts into place..."
+    Copy-Item -Path (Join-Path -Path $ScriptSource -ChildPath "*.ps*1").ToString() `
+        -Destination $ScriptDestination -Force -Confirm:$false -ea Stop
+#endregion
+
+#region Create Scheduled Tasks
+    $TaskSource = Join-Path -Path $CurrentPath -ChildPath tasks
+    $TaskStage = Join-Path -Path $env:TEMP -ChildPath "$NetworkType-tasks"
+    Out-ConsoleAndLog "Staging task definitions to: $TaskStage"
+    if (-not (Test-Path $TaskStage)) {
+        Out-ConsoleAndLog "Creating staging directory: '$TaskStage'..."
+        New-Item -ItemType Directory -Path $TaskStage -Force -ea Stop | Out-Null
+    }
+    # Read the content of our scheduled task templates from the source,
+    # Update the templates with local user data, and write to the $env:temp directory.
+    Out-ConsoleAndLog "Updating the staged task definitions:"
+    Get-ChildItem -Path $TaskSource | ForEach-Object {
+        #Write-Host ("Working on source file: " + $_.FullName);
+        $Leaf = $_.Name;
+        Get-Content $_.FullName |
+            ForEach-Object { $_ -replace "USER_ID", $UserName } |
+            ForEach-Object { $_ -replace "USER_SID", $UserSID } |
+            ForEach-Object { $_ -replace "STARTUP_SCRIPT_PATH", $ScriptDestination } |
+            ForEach-Object { $_ -replace "NETWORK_TYPE", $NetworkType } |
+            ForEach-Object { $_ -replace "IP_ADDRESS", $GatewayAddress } |
+            ForEach-Object { $_ -replace "NETWORK_ADDRESS", $NetworkAddress } |
+            Set-Content -Path (Join-Path -Path $TaskStage -ChildPath $Leaf) -Force -Confirm:$false -ea Stop;
+    }
+    # Register the login actions task
+    Out-ConsoleAndLog "Registering the startup/login task..."
+    $SourceFile = Join-Path -Path $TaskStage -ChildPath login-task.xml -Resolve
+    Register-ScheduledTask -Xml (Get-Content $SourceFile | Out-String) `
+        -TaskName "$NetworkType Fix Task - On Startup" -Force -ea Stop | Out-Null
+    # Remove-Item -Recurse -Path $TaskStage -Force
+#endregion
+
 Out-ConsoleAndLog "All done. $NetworkType Network Fix Startup Script has been installed."